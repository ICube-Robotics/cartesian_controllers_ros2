name: CI
on:
  push:
    branches: [ humble ]
  pull_request:
    branches: [ humble ]
jobs:
  CI:
    runs-on: ubuntu-latest
    permissions:
      contents: read
      issues: read
      checks: write
      pull-requests: write
    steps:
      - name: Prepare
        run: |
          mkdir -p ${{github.workspace}}/src
      - uses: actions/checkout@v4
        with:
          path: src/cartesian_controllers_ros2

      - name: Build Docker Image
        uses: docker/build-push-action@v5
        with:
          tags: cartesian_controllers_ros2:humble
          file: .docker/ci/Dockerfile
          push: false

      - name: Build
        uses: addnab/docker-run-action@v3
        with:
          image: cartesian_controllers_ros2:humble
          options: -v ${{github.workspace}}/:/ros/
          run: |
            cd /ros # structure = <...>/ros/src/cartesian_controllers_ros2/<...>
            . /opt/ros/humble/setup.sh
            vcs import src < src/cartesian_controllers_ros2/cartesian_controllers_ros2.repos
            rosdep install --ignore-src --from-paths . -y -r
            colcon build --cmake-args -DCMAKE_BUILD_TYPE=Release --symlink-install

      - name: Tests
        uses: addnab/docker-run-action@v3
        with:
          image: cartesian_controllers_ros2:humble
          options: -v ${{github.workspace}}/:/ros/
          run: |
            cd /ros
            . /opt/ros/humble/setup.sh
            vcs import src < src/cartesian_controllers_ros2/cartesian_controllers_ros2.repos
            rosdep install --ignore-src --from-paths . -y -r
            colcon build --cmake-args -DCMAKE_BUILD_TYPE=Release --symlink-install
<<<<<<< HEAD
            source install/setup.bash
            colcon test --event-handlers console_direct+
=======
            colcon test --event-handlers console_direct+ --packages-ignore-regex 'dynamics_interface_*'
>>>>>>> 397ea458
            colcon test-result

      - name: Upload Tests to Artifacts
        uses: actions/upload-artifact@v4
        if: always()
        with:
          name: test-results
          path: build/*/test_results/*/*.xml

      - name: Publish Unit Test Results
        uses: EnricoMi/publish-unit-test-result-action@v2
        if: always()
        with:
          files: build/*/test_results/*/*.xml<|MERGE_RESOLUTION|>--- conflicted
+++ resolved
@@ -50,12 +50,7 @@
             vcs import src < src/cartesian_controllers_ros2/cartesian_controllers_ros2.repos
             rosdep install --ignore-src --from-paths . -y -r
             colcon build --cmake-args -DCMAKE_BUILD_TYPE=Release --symlink-install
-<<<<<<< HEAD
-            source install/setup.bash
-            colcon test --event-handlers console_direct+
-=======
             colcon test --event-handlers console_direct+ --packages-ignore-regex 'dynamics_interface_*'
->>>>>>> 397ea458
             colcon test-result
 
       - name: Upload Tests to Artifacts
